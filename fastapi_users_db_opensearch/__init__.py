"""FastAPI Users database adapter for OpenSearch."""
from typing import Optional, Type

import opensearchpy.exceptions
from fastapi_users.db.base import BaseUserDatabase
from fastapi_users.models import UD
from opensearchpy import AsyncOpenSearch
from pydantic import UUID4

<<<<<<< HEAD
__version__ = "0.0.3"
=======
__version__ = "0.0.2"
>>>>>>> 901318fe


class OpenSearchUserDatabase(BaseUserDatabase[UD]):
    """
    Database adapter for OpenSearch.

    :param user_db_model: Pydantic model of a DB representation of a user.
    """

    def __init__(
        self,
        user_db_model: Type[UD],
        client: AsyncOpenSearch,
    ):
        super().__init__(user_db_model)
        self.client = client
        self.user_index = "user"

    async def get(self, id: UUID4) -> Optional[UD]:
        """Get a single user by id."""
        try:
            response = await self.client.get(index=self.user_index, id=id)
        except opensearchpy.exceptions.NotFoundError:
            return None
        user = response.get("_source")
        user["id"] = id
        return self.user_db_model(**user)

    async def get_by_email(self, email: str) -> Optional[UD]:
        """Get a single user by email."""
        response = await self.client.search(
            index=self.user_index,
            body={"query": {"match": {"email.keyword": email.lower()}}},
        )
        hits = response["hits"]["hits"]
        if not hits:
            return None
        user = hits[0]["_source"]
        user["id"] = hits[0]["_id"]
        return self.user_db_model(**user)

    async def get_by_oauth_account(self, oauth: str, account_id: str) -> Optional[UD]:
        """Get a single user by OAuth account id."""
        response = await self.client.search(
            index=self.user_index,
            body={
                "query": {
                    "nested": {
                        "path": "oauth_accounts",
                        "query": {
                            "bool": {
                                "must": [
                                    {
                                        "match": {
                                            "oauth_accounts.oauth_name.keyword": oauth
                                        }
                                    },
                                    {
                                        "match": {
                                            "oauth_accounts.account_id.keyword": account_id
                                        }
                                    },
                                ]
                            }
                        },
                    }
                }
            },
        )
        hits = response["hits"]["hits"]
        if not hits:
            return None
        user = hits[0]["_source"]
        user["id"] = hits[0]["_id"]
        return self.user_db_model(**user)

    async def create(self, user: UD) -> UD:
        """Create a user."""
        user_dict = user.dict()

        if await self.get_by_email(user.email.lower()):
            raise Exception

        user_dict["email"] = user_dict["email"].lower()
        user_id = user_dict.pop("id")
        await self.client.index(
            index=self.user_index,
            id=user_id,
            body=user_dict,
            refresh="wait_for",
        )

        return user

    async def update(self, user: UD) -> UD:
        """Update a user."""
        user_dict = user.dict()

        user_id = user_dict.pop("id")
        await self.client.update(
            index=self.user_index,
            id=user_id,
            body={"doc": user_dict},
            refresh="wait_for",
        )
        return user

    async def delete(self, user: UD) -> None:
        """Delete a user."""
        await self.client.delete(index=self.user_index, id=user.id, refresh="wait_for")<|MERGE_RESOLUTION|>--- conflicted
+++ resolved
@@ -7,11 +7,8 @@
 from opensearchpy import AsyncOpenSearch
 from pydantic import UUID4
 
-<<<<<<< HEAD
+
 __version__ = "0.0.3"
-=======
-__version__ = "0.0.2"
->>>>>>> 901318fe
 
 
 class OpenSearchUserDatabase(BaseUserDatabase[UD]):
